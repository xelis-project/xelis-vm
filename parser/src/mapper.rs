use xelis_builder::{EnumManager, EnvironmentBuilder, FunctionMapper, StructManager, NamespaceManager};
use std::borrow::Cow;

#[derive(Debug)]
pub struct GlobalMapper<'a> {
    functions_mapper: FunctionMapper<'a>,
    struct_manager: StructManager<'a>,
    enum_manager: EnumManager<'a>,
    namespace_manager: NamespaceManager<'a>, // for management of namespace definitions at the current path
}

impl<'a> GlobalMapper<'a> {
    pub fn new() -> Self {
        let mut namespace_manager = NamespaceManager::new();
        let _ = namespace_manager.add(Cow::Borrowed(""), &Vec::new(), Vec::new());

        Self {
            functions_mapper: FunctionMapper::new(),
            struct_manager: StructManager::new(),
            enum_manager: EnumManager::new(),
            namespace_manager,
        }
    }

    pub fn with(environment: &'a EnvironmentBuilder) -> Self {
        let mut namespace_manager = NamespaceManager::new();
        let _ = namespace_manager.add(Cow::Borrowed(""), &Vec::new(), Vec::new());

        let mapper = Self {
            functions_mapper: FunctionMapper::with_parent(environment.get_functions_mapper()),
            struct_manager: StructManager::with_parent(environment.get_struct_manager()),
            enum_manager: EnumManager::with_parent(environment.get_enum_manager()),
            namespace_manager,
        };

        mapper
    }

    pub fn functions(&self) -> &FunctionMapper<'a> {
        &self.functions_mapper
    }

    pub fn functions_mut(&mut self) -> &mut FunctionMapper<'a> {
        &mut self.functions_mapper
    }

    pub fn structs(&self) -> &StructManager<'a> {
        &self.struct_manager
    }

    pub fn structs_mut(&mut self) -> &mut StructManager<'a> {
        &mut self.struct_manager
    }

    pub fn enums(&self) -> &EnumManager<'a> {
        &self.enum_manager
    }

    pub fn enums_mut(&mut self) -> &mut EnumManager<'a> {
        &mut self.enum_manager
    }

    pub fn namespaces(&self) -> &NamespaceManager<'a> {
        &self.namespace_manager
    }

    pub fn namespaces_mut(&mut self) -> &mut NamespaceManager<'a> {
        &mut self.namespace_manager
    }
}

#[cfg(test)]
mod tests {
    use super::*;
    use xelis_types::Type;

    #[test]
    fn test_function_instance() {
        let mut global_mapper = GlobalMapper::new();

        let functions = global_mapper.functions_mut();
        functions.register("test", Some(Type::Any), true, vec![("name", Type::String)], Some(Type::String)).unwrap();

        let results = functions.get_functions_for_type(Some(&Type::String));
        assert_eq!(results.len(), 1);

        assert_eq!(
            results[0].name,
            "test"
        );
        assert_eq!(
            results[0].parameters,
            vec![("name", Type::String)]
        );
        assert_eq!(
            results[0].return_type,
            Some(Type::String)
        );
    }

<<<<<<< HEAD
    // TODO: refactor this test for the improved namespace handling structure
    // #[test]
    // fn test_namespaced_functions() {
    //     let mut global_mapper = GlobalMapper::new();

    //     // Register a function in the global namespace
    //     global_mapper.functions_mut()
    //         .register("global_fn", None, vec![("param", Type::U64)], Some(Type::U64))
    //         .unwrap();

    //     // Register a function in the "math" namespace
    //     global_mapper.namespace("math");
    //     global_mapper.functions_in_namespace(&["math"])
    //         .register("add", None, vec![("a", Type::U64), ("b", Type::U64)], Some(Type::U64))
    //         .unwrap();

    //     // Register a function in the "math::advanced" namespace
    //     global_mapper.namespace("math").namespace("advanced");
    //     global_mapper.functions_in_namespace(&["math", "advanced"])
    //         .register("complex_op", None, vec![("x", Type::U64)], Some(Type::U64))
    //         .unwrap();

    //     // Verify functions in different namespaces
    //     assert!(global_mapper.functions().get_declared_functions().len() == 1);
    //     assert!(global_mapper.functions_in_namespace(&["math"]).get_declared_functions()
    //         .len() == 1);
    //     assert!(global_mapper.functions_in_namespace(&["math", "advanced"]).get_declared_functions()
    //         .len() == 1);
    // }
=======
    #[test]
    fn test_static_function_on_type() {
        let mut global_mapper = GlobalMapper::new();

        let functions = global_mapper.functions_mut();
        functions.register("test", Some(Type::Any), false, vec![("name", Type::String)], Some(Type::String)).unwrap();

        let results = functions.get_functions_for_type(Some(&Type::Any));
        assert_eq!(results.len(), 1);

        assert_eq!(
            results[0].name,
            "test"
        );
        assert_eq!(
            results[0].parameters,
            vec![("name", Type::String)]
        );
        assert_eq!(
            results[0].return_type,
            Some(Type::String)
        );
    }
>>>>>>> 11c4ce0a
}<|MERGE_RESOLUTION|>--- conflicted
+++ resolved
@@ -98,7 +98,6 @@
         );
     }
 
-<<<<<<< HEAD
     // TODO: refactor this test for the improved namespace handling structure
     // #[test]
     // fn test_namespaced_functions() {
@@ -128,8 +127,8 @@
     //     assert!(global_mapper.functions_in_namespace(&["math", "advanced"]).get_declared_functions()
     //         .len() == 1);
     // }
-=======
-    #[test]
+
+  #[test]
     fn test_static_function_on_type() {
         let mut global_mapper = GlobalMapper::new();
 
@@ -152,5 +151,4 @@
             Some(Type::String)
         );
     }
->>>>>>> 11c4ce0a
 }