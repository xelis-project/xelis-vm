mod r#struct;
mod r#enum;
<<<<<<< HEAD
mod r#namespace;

pub use r#struct::*;
pub use r#enum::*;
pub use r#namespace::*;
=======
mod opaque;

pub use r#struct::*;
pub use r#enum::*;
pub use opaque::*;
>>>>>>> 11c4ce0a

use std::borrow::Cow;
use xelis_types::IdentifierType;
use crate::{
    BuilderError,
    IdMapper
};

pub trait BuilderType<D> {
    fn with(id: IdentifierType, data: Vec<D>) -> Self;

    fn type_id(&self) -> IdentifierType;
}

pub trait Builder<'a> {
    type Data;
    type BuilderType: BuilderType<Self::Data>;
    type Type: Clone + Eq;

    fn new(inner: Self::BuilderType, names: Vec<&'a str>) -> Self;

    fn get_type(&self) -> &Self::Type;

    fn names(&self) -> &Vec<&'a str>;

    fn builder_type(&self) -> &Self::BuilderType;

    fn get_id_for_field(&self, name: &str) -> Option<IdentifierType> {
        self.names().iter().position(|k| *k == name).map(|v| v as IdentifierType)
    }

    fn to_type(&self) -> Self::Type;

    fn type_id(&self) -> IdentifierType;
}

#[derive(Debug)]
pub struct TypeManager<'a, T: Builder<'a>> {
    parent: Option<&'a Self>,
    // All structs registered in the manager
    types: Vec<T>,
    // mapper to map each string name into a unique identifier
    mapper: IdMapper<'a>,
}

impl<'a, T: Builder<'a>> TypeManager<'a, T> {
    // Create a new struct manager
    pub fn new() -> Self {
        Self {
            parent: None,
            types: Vec::new(),
            mapper: IdMapper::new()
        }
    }

    pub fn with_parent(parent: &'a Self) -> Self {
        Self {
            parent: Some(parent),
            types: Vec::new(),
            mapper: IdMapper::with_parent(&parent.mapper),
        }
    }

    pub fn is_defined(&self, ty: &T::Type) -> bool {
        self.types.iter().any(|v| v.get_type() == ty)
    }

    fn build_internal(&mut self, name: Cow<'a, str>, namespace: &Vec<&'a str>, fields: Vec<(&'a str, T::Data)>) -> Result<T, BuilderError> {
        let key = (name, namespace.clone());
        if self.mapper.has_variable(&key) {
            return Err(BuilderError::StructNameAlreadyUsed);
        }

        let (fields_names, fields_types) = split_vec(fields);
        let id = self.mapper.register(key)?;
        let inner = T::BuilderType::with(id, fields_types);

        Ok(T::new(
            inner,
            fields_names
        ))
    }

    // register a new type in the manager
    pub fn add(&mut self, name: Cow<'a, str>, namespace: &Vec<&'a str>, fields: Vec<(&'a str, T::Data)>) -> Result<(), BuilderError> {
        let builder = self.build_internal(name, namespace, fields)?;
        self.types.push(builder);

        Ok(())
    }

    // Same as `add` but returns its identifier and the final struct
    pub fn build(&mut self, name: Cow<'a, str>, namespace: &Vec<&'a str>, fields: Vec<(&'a str, T::Data)>) -> Result<T::Type, BuilderError> {
        let builder = self.build_internal(name, namespace, fields)?;
        let inner = builder.get_type().clone();
        self.types.push(builder);

        Ok(inner)
    }

    pub fn get_by_id(&self, id: &IdentifierType) -> Result<&T, BuilderError> {
        if let Some(parent) = self.parent {
            if let Ok(s) = parent.get_by_id(id) {
                return Ok(s);
            }
        }

        self.types.iter().find(|b| b.type_id() == *id).ok_or(BuilderError::StructNotFound)
    }

    // Get a struct by name
    pub fn get_by_name(&self, name: &str, namespace: &Vec<&str>) -> Result<&T, BuilderError> {
        let id = self.mapper.get(&(Cow::Borrowed(name), namespace.clone()))?;
        self.get_by_id(&id)
    }

    pub fn get_by_ref(&self, _type: &T::Type) -> Result<&T, BuilderError> {
        if let Some(parent) = self.parent {
            if let Ok(s) = parent.get_by_ref(_type) {
                return Ok(s);
            }
        }

        self.types.iter().find(|v| v.get_type() == _type).ok_or(BuilderError::StructNotFound)   
    }

    pub fn get_name_by_ref(&self, _type: &T::Type) -> Result<&(Cow<str>, Vec<&str>), BuilderError> {
        if let Some(parent) = self.parent {
            if let Ok(s) = parent.get_name_by_ref(_type) {
                return Ok(s);
            }
        }

        // We need to find its id to get the name from the mapper
        let id = self.get_by_ref(_type)?.type_id();
        self.mapper.get_by_id(id).ok_or(BuilderError::StructNotFound)
    }

    // Convert the struct manager into a list of structs
    pub fn finalize<B: FromIterator<T::Type>>(&self) -> B {
        self.types.iter().map(T::to_type).collect()
    }
}

fn split_vec<A, B>(input: Vec<(A, B)>) -> (Vec<A>, Vec<B>) {
    let mut vec_a = Vec::with_capacity(input.len());
    let mut vec_b = Vec::with_capacity(input.len());

    for (a, b) in input {
        vec_a.push(a);
        vec_b.push(b);
    }

    (vec_a, vec_b)
}<|MERGE_RESOLUTION|>--- conflicted
+++ resolved
@@ -1,18 +1,10 @@
 mod r#struct;
 mod r#enum;
-<<<<<<< HEAD
-mod r#namespace;
-
-pub use r#struct::*;
-pub use r#enum::*;
-pub use r#namespace::*;
-=======
 mod opaque;
 
 pub use r#struct::*;
 pub use r#enum::*;
 pub use opaque::*;
->>>>>>> 11c4ce0a
 
 use std::borrow::Cow;
 use xelis_types::IdentifierType;
