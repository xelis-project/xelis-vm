mod r#struct;
mod r#enum;
mod r#namespace;
pub mod opaque;

use indexmap::Equivalent;
use serde::{Deserialize, Serialize};
pub use r#struct::*;
pub use r#enum::*;
pub use r#namespace::*;
use opaque::OpaqueType;

use crate::{values::Value, Constant};
use std::{fmt, hash::{Hash, Hasher}};

#[derive(Clone, Hash, PartialEq, Eq, Debug, Serialize, Deserialize)]
#[serde(tag = "type", content = "value")]
#[serde(rename_all = "snake_case")]
pub enum Type {
    // Any Type is accepted
    Any,
    // T is a generic type, inner byte is for its position
    T(u8),

    U8,
    U16,
    U32,
    U64,
    U128,
    U256,

    String,
    Bool,

    Blob,

    Array(Box<Type>),
    Optional(Box<Type>),
    Range(Box<Type>),
    Map(Box<Type>, Box<Type>),

    Struct(StructType),
    Enum(EnumType),
<<<<<<< HEAD
    Namespace(NamespaceType),
    #[serde(skip)]
=======
>>>>>>> 11c4ce0a
    Opaque(OpaqueType),
}

impl Type {
    // transform a byte into a primitive type
    pub fn primitive_type_from_byte(byte: u8) -> Option<Self> {
        match byte {
            0 => Some(Type::U8),
            1 => Some(Type::U16),
            2 => Some(Type::U32),
            3 => Some(Type::U64),
            4 => Some(Type::U128),
            5 => Some(Type::U256),
            6 => Some(Type::Bool),
            7 => Some(Type::String),
            _ => None
        }
    }

    // get the byte representation of the primitive type
    pub fn primitive_byte(&self) -> Option<u8> {
        match self {
            Type::U8 => Some(0),
            Type::U16 => Some(1),
            Type::U32 => Some(2),
            Type::U64 => Some(3),
            Type::U128 => Some(4),
            Type::U256 => Some(5),
            Type::Bool => Some(6),
            Type::String => Some(7),
            _ => None
        }
    }

    // check if the type has an inner type
    pub fn has_inner_type(&self) -> bool {
        match self {
            Type::Array(_) | Type::Optional(_) | Type::Range(_) | Type::Map(_, _) => true,
            _ => false
        }
    }

    // check if the type is a primitive type
    pub fn is_primitive(&self) -> bool {
        self.primitive_byte().is_some()
    }

    // Get a type from a value
    pub fn from_value(value: &Value) -> Option<Self> {
        Some(match value {
            Value::Null => return None,
            Value::U8(_) => Type::U8,
            Value::U16(_) => Type::U16,
            Value::U32(_) => Type::U32,
            Value::U64(_) => Type::U64,
            Value::U128(_) => Type::U128,
            Value::U256(_) => Type::U256,
            Value::String(_) => Type::String,
            Value::Boolean(_) => Type::Bool,
            Value::Blob(_type) => Type::Blob,
            Value::Range(_, _, _type) => Type::Range(Box::new(_type.clone())),
            Value::Opaque(_) => return None,
        })
    }

    // Get a type from a value type
    pub fn from_value_type(value_type: &Constant) -> Option<Self> {
        Some(match value_type {
            Constant::Default(v) => Self::from_value(v)?,
            Constant::Optional(value) => Type::Optional(Box::new(Type::from_value_type(value.as_ref()?)?)),
            Constant::Array(values) => Type::Array(Box::new(Type::from_value_type(values.first()?)?)),
            Constant::Struct(_, _type) => Type::Struct(_type.clone()),
            Constant::Map(map) => {
                let (key, value) = map.iter().next()?;
                let key = Type::from_value_type(&key)?;
                let value = Type::from_value_type(&value)?;
                Type::Map(Box::new(key), Box::new(value))
            },
            Constant::Enum(_, enum_type) => Type::Enum(enum_type.enum_type().clone()),
        })
    }

    // get the inner type of the type or fallback to self
    pub fn get_inner_type(&self) -> &Type {
        match &self {
            Type::Array(ref _type) => _type,
            Type::Optional(ref _type) => _type,
            Type::Range(ref _type) => _type,
            _ => &self
        }
    }

    // get the generic type with the given id
    pub fn get_generic_type(&self, id: u8) -> Option<&Type> {
        match id {
            0 => match &self {
                Type::Map(key, _) => Some(key.as_ref()),
                Type::Array(inner) => Some(inner.as_ref()),
                Type::Optional(inner) => Some(inner.as_ref()),
                Type::Range(inner) => Some(inner.as_ref()),
                _ => None
            },
            1 => match &self {
                Type::Map(_, value) => Some(value.as_ref()),
                _ => None
            }
            _ => None
        }
    }

    // check if the type allow to have a null value
    pub fn allow_null(&self) -> bool {
        match self {
            Type::Optional(_) => true,
            _ => false
        }
    }

    // check if the type is a generic type
    pub fn is_generic(&self) -> bool {
        match self {
            Type::T(_) | Type::Any => true,
            _ => false
        }
    }

    // Our current self type may be a generic type
    // We have an instance of this type to know the real types instead of the "generic" types
    // We have to verify that they are exactly the same as other
    pub fn is_generic_compatible_with(&self, instance: &Type, other: &Type) -> bool {
        match self {
            Type::T(id) => instance.get_generic_type(*id).map_or(false, |t| t == other),
            Type::Any => true,
            _ => false
        }
    }

    // check if the type contains a sub type
    pub fn contains_sub_type(&self) -> bool {
        match self {
            Type::Array(_) | Type::Optional(_) | Type::Range(_) | Type::Map(_, _) => true,
            _ => false
        }
    }

    // check if the type is an enum
    pub fn is_enum(&self) -> bool {
        match self {
            Type::Enum(_) => true,
            _ => false
        }
    }

    // check if the type is a map
    pub fn is_map(&self) -> bool {
        match self {
            Type::Map(_, _) => true,
            _ => false
        }
    }

    // check if the type is compatible with another type
    pub fn is_compatible_with(&self, other: &Type) -> bool {
        match other {
            Type::Range(inner) => match self {
                Type::Range(inner2) => inner.is_compatible_with(inner2),
                Type::Any => true,
                _ => false
            },
            Type::Enum(e) => match self {
                Type::Enum(e2) => e == e2,
                _ => self.is_generic(),
            },
            Type::Any | Type::T(_) => true,
            Type::Array(sub_type) => match self {
                Type::Array(sub) => sub.is_compatible_with(sub_type.as_ref()),
                Type::Any => true,
                _ => *self == *other || self.is_compatible_with(sub_type.as_ref()),
            },
            Type::Optional(sub_type) => match self {
                Type::Optional(sub) => sub.is_compatible_with(sub_type.as_ref()),
                Type::Any => true,
                _ => *self == *other,
            },
            Type::Map(k, v) => match self {
                Type::Map(k2, v2) => k.is_compatible_with(k2) && v.is_compatible_with(v2),
                Type::Any => true,
                _ => false
            },
            o => *o == *self || self.is_generic(),
        }
    }

    // check if the type can be casted to another type
    pub fn is_castable_to(&self, other: &Type) -> bool {
        match self {
            Type::U8 => match other {
                Type::U16 | Type::U32 | Type::U64 | Type::U128 | Type::U256 | Type::String => true,
                _ => false
            },
            Type::U16 => match other {
                Type::U8 | Type::U32 | Type::U64 | Type::U128 | Type::U256 | Type::String => true,
                _ => false
            },
            Type::U32 => match other {
                Type::U8 | Type::U16 | Type::U64 | Type::U128 | Type::U256 | Type::String => true,
                _ => false
            },
            Type::U64 => match other {
                Type::U8 | Type::U16 | Type::U32 | Type::U128 | Type::U256 | Type::String => true,
                _ => false
            },
            Type::U128 => match other {
                Type::U8 | Type::U16 | Type::U32 | Type::U64 | Type::U256 | Type::String => true,
                _ => false
            },
            Type::U256 => match other {
                Type::U8 | Type::U16 | Type::U32 | Type::U64 | Type::U128 | Type::String => true,
                _ => false
            },
            Type::Bool => match other {
                Type::U8 | Type::U16 | Type::U32 | Type::U64 | Type::U128 | Type::U256 | Type::String => true,
                _ => false
            },
            Type::Range(inner) => match other {
                Type::Range(inner2) => inner.is_castable_to(inner2),
                _ => false
            },
            Type::Optional(inner) => match other {
                Type::Optional(inner2) => inner.is_castable_to(inner2),
                _ => inner.is_compatible_with(other)
            },
            _ => false
        }
    }

    // Check if current type can be casted to another type without loss of data
    pub fn is_castable_to_no_loss(&self, other: &Type) -> bool {
        match self {
            Type::U8 => match other {
                Type::U16 | Type::U32 | Type::U64 | Type::U128 | Type::U256 => true,
                _ => false
            },
            Type::U16 => match other {
                Type::U32 | Type::U64 | Type::U128 | Type::U256 => true,
                _ => false
            },
            Type::U32 => match other {
                Type::U64 | Type::U128 | Type::U256 => true,
                _ => false
            },
            Type::U64 => match other {
                Type::U128 | Type::U256 => true,
                _ => false
            },
            Type::U128 => match other {
                Type::U256 => true,
                _ => false
            }
            _ => false
        }
    }

    pub fn is_iterable(&self) -> bool {
        match self {
            Type::Array(_) => true,
            Type::Range(_) => true,
            _ => false
        }
    }

    pub fn is_array(&self) -> bool {
        match &self {
            Type::Array(_) => true,
            _ => false
        }
    }

    pub fn is_struct(&self) -> bool {
        match &self {
            Type::Struct(_) => true,
            _ => false
        }
    }

    pub fn is_number(&self) -> bool {
        match &self {
            Type::U8 | Type::U16 | Type::U32 | Type::U64 | Type::U128 | Type::U256 => true,
            _ => false
        }
    }

    pub fn is_optional(&self) -> bool {
        match &self {
            Type::Optional(_) => true,
            _ => false
        }
    }

    pub fn is_namespace(&self) -> bool {
        match self {
            Type::Namespace(_) => true,
            _ => false
        }
    }
}

impl fmt::Display for Type {
    fn fmt(&self, f: &mut fmt::Formatter) -> fmt::Result {
        match self {
            Type::Any => write!(f, "any"),
            Type::T(id) => write!(f, "T{}", id),
            Type::U8 => write!(f, "u8"),
            Type::U16 => write!(f, "u16"),
            Type::U32 => write!(f, "u32"),
            Type::U64 => write!(f, "u64"),
            Type::U128 => write!(f, "u128"),
            Type::U256 => write!(f, "u256"),
            Type::String => write!(f, "string"),
            Type::Bool => write!(f, "bool"),
            Type::Blob => write!(f, "blob"),
            Type::Struct(id) => write!(f, "struct({:?})", id),
            Type::Array(_type) => write!(f, "{}[]", _type),
            Type::Optional(_type) => write!(f, "optional<{}>", _type),
            Type::Range(_type) => write!(f, "range<{}>", _type),
            Type::Map(key, value) => write!(f, "map<{}, {}>", key, value),
            Type::Enum(id) => write!(f, "enum({:?})", id),
            Type::Opaque(id) => write!(f, "opaque({:?})", id),
            Type::Namespace(ns) => write!(f, "namespace({}::{})", ns.full_path(), ns.id()),
        }
    }
}

// TypeId is used to identify a type
// We can retrieve a type from a TypeId
// if its stored in an IndexMap
#[derive(Clone, Copy, PartialEq, Eq, Debug)]
pub struct TypeId(pub u16);

impl Hash for TypeId {
    fn hash<H: Hasher>(&self, state: &mut H) {
        self.0.hash(state);
    }
}

impl Equivalent<EnumType> for TypeId {
    fn equivalent(&self, key: &EnumType) -> bool {
        key.id() == self.0
    }
}

impl Equivalent<StructType> for TypeId {
    fn equivalent(&self, key: &StructType) -> bool {
        key.id() == self.0
    }
}

impl Equivalent<NamespaceType> for TypeId {
    fn equivalent(&self, key: &NamespaceType) -> bool {
        key.id() == self.0
    }
}

#[cfg(test)]
mod tests {
    use std::hash::{DefaultHasher, Hash, Hasher};
    use super::*;

    #[test]
    fn test_type_id_equivalent() {
        let id = TypeId(1);
        let struct_type = StructType::new(1,vec![]);
        assert!(id.equivalent(&struct_type));

        // Also test hash
        let mut left_hasher = DefaultHasher::new();
        id.hash(&mut left_hasher);
        let left_hash = left_hasher.finish();

        let mut right_hasher = DefaultHasher::new();
        struct_type.id().hash(&mut right_hasher);
        let right_hash = right_hasher.finish();
        assert_eq!(left_hash, right_hash);
    }
}<|MERGE_RESOLUTION|>--- conflicted
+++ resolved
@@ -41,11 +41,7 @@
 
     Struct(StructType),
     Enum(EnumType),
-<<<<<<< HEAD
     Namespace(NamespaceType),
-    #[serde(skip)]
-=======
->>>>>>> 11c4ce0a
     Opaque(OpaqueType),
 }
 
