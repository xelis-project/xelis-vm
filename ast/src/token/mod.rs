use std::borrow::Cow;
use xelis_types::U256;
use std::fmt;

#[derive(Debug, Clone)]
pub struct TokenResult<'a> {
    // the token value
    pub token: Token<'a>,
    // the line number where the token is located
    pub line: usize,
    // the column number where the token starts
    pub column_start: usize,
    // the column number where the token ends
    pub column_end: usize
}

#[derive(Debug, PartialEq, Eq, Clone, Copy)]
pub enum NumberType {
    U8,
    U16,
    U32,
    U64,
    U128,
    U256
}

impl NumberType {
    pub fn value_of(s: &str) -> Option<NumberType> {
        Some(match s {
            "u8" => Self::U8,
            "u16" => Self::U16,
            "u32" => Self::U32,
            "u64" => Self::U64,
            "u128" => Self::U128,
            "u256" => Self::U256,
            _ => return None,
        })
    }
}

#[derive(Debug, PartialEq, Eq, Clone)]
pub enum Literal<'a> {
    U8(u8),
    U16(u16),
    U32(u32),
    U64(u64),
    U128(u128),
    U256(U256),
    // Default number type when no type is specified
    Number(u64),
    String(Cow<'a, str>),
    Bool(bool),
    Null,
}

impl<'a> fmt::Display for Token<'a> {
<<<<<<< HEAD
    fn fmt(&self, f: &mut fmt::Formatter) -> fmt::Result {
        use Token::*;
        let output = match self {
            // Namespaces
            EnterNamespace => "namespace",
            ExitNamespace => "}",

            // Basic symbols
            BraceOpen => "{",
            BraceClose => "}",
            BracketOpen => "[",
            BracketClose => "]",
            ParenthesisOpen => "(",
            ParenthesisClose => ")",

            OperatorAssign => "=",
            OperatorEquals => "==",
            OperatorNotEquals => "!=",
            OperatorAnd => "&&",
            OperatorOr => "||",
            OperatorGreaterThan => ">",
            OperatorLessThan => "<",
            OperatorGreaterOrEqual => ">=",
            OperatorLessOrEqual => "<=",

            OperatorPlus => "+",
            OperatorMinus => "-",
            OperatorMultiply => "*",
            OperatorDivide => "/",
            OperatorModulo => "%",
            OperatorPow => "**",
            OperatorBitwiseXor => "^",
            OperatorBitwiseAnd => "&",
            OperatorBitwiseOr => "|",
            OperatorBitwiseShl => "<<",
            OperatorBitwiseShr => ">>",

            OperatorPlusAssign => "+=",
            OperatorMinusAssign => "-=",
            OperatorMultiplyAssign => "*=",
            OperatorDivideAssign => "/=",
            OperatorModuloAssign => "%=",
            OperatorPowAssign => "**=",
            OperatorBitwiseXorAssign => "^=",
            OperatorBitwiseAndAssign => "&=",
            OperatorBitwiseOrAssign => "|=",
            OperatorBitwiseShlAssign => "<<=",
            OperatorBitwiseShrAssign => ">>=",

            OperatorTernary => "?",
            Dot => ".",
            Comma => ",",
            Colon => ":",
            SemiColon => ";",

            // Keywords
            Let => "let",
            Const => "const",
            Entry => "entry",
            Function => "fn",
            Return => "return",
            If => "if",
            Else => "else",
            For => "for",
            ForEach => "foreach",
            While => "while",
            Break => "break",
            Continue => "continue",
            In => "in",
            IsNot => "!",

            Import(module) => return write!(f, "import \"{}\"", module),
            ImportAs(module, ns) => return write!(f, "import \"{}\" as {}", module, ns),
            From => "from",
            As => "as",
            ReturnType => "->",
            Match => "match",
            FatArrow => "=>",

            // Values and types
            Value(Literal::Null) => "null",
            Value(Literal::Bool(true)) => "true",
            Value(Literal::Bool(false)) => "false",
            Value(Literal::String(s)) => return write!(f, "\"{}\"", s),
            Value(Literal::Number(n)) => return write!(f, "{}", n),
            Value(Literal::U8(n)) => return write!(f, "{}_u8", n),
            Value(Literal::U16(n)) => return write!(f, "{}_u16", n),
            Value(Literal::U32(n)) => return write!(f, "{}_u32", n),
            Value(Literal::U64(n)) => return write!(f, "{}_u64", n),
            Value(Literal::U128(n)) => return write!(f, "{}_u128", n),
            Value(Literal::U256(n)) => return write!(f, "{}_u256", n),
            
            Identifier(id) => return write!(f, "{}", id),
            Number(t) => return write!(f, "{:?}", t),

            // Types
            Bool => "bool",
            Blob => "blob",
            String => "string",
            Optional => "optional",
            Range => "range",
            Map => "map",
            Enum => "enum",
            Struct => "struct",
        };

        write!(f, "{}", output)
    }
=======
  fn fmt(&self, f: &mut fmt::Formatter) -> fmt::Result {
      use Token::*;
      let output = match self {
          // Basic symbols
          BraceOpen => "{",
          BraceClose => "}",
          BracketOpen => "[",
          BracketClose => "]",
          ParenthesisOpen => "(",
          ParenthesisClose => ")",

          OperatorAssign => "=",
          OperatorEquals => "==",
          OperatorNotEquals => "!=",
          OperatorAnd => "&&",
          OperatorOr => "||",
          OperatorGreaterThan => ">",
          OperatorLessThan => "<",
          OperatorGreaterOrEqual => ">=",
          OperatorLessOrEqual => "<=",

          OperatorPlus => "+",
          OperatorMinus => "-",
          OperatorMultiply => "*",
          OperatorDivide => "/",
          OperatorModulo => "%",
          OperatorPow => "**",
          OperatorBitwiseXor => "^",
          OperatorBitwiseAnd => "&",
          OperatorBitwiseOr => "|",
          OperatorBitwiseShl => "<<",
          OperatorBitwiseShr => ">>",

          OperatorPlusAssign => "+=",
          OperatorMinusAssign => "-=",
          OperatorMultiplyAssign => "*=",
          OperatorDivideAssign => "/=",
          OperatorModuloAssign => "%=",
          OperatorPowAssign => "**=",
          OperatorBitwiseXorAssign => "^=",
          OperatorBitwiseAndAssign => "&=",
          OperatorBitwiseOrAssign => "|=",
          OperatorBitwiseShlAssign => "<<=",
          OperatorBitwiseShrAssign => ">>=",

          OperatorTernary => "?",
          Dot => ".",
          Comma => ",",
          Colon => ":",
          SemiColon => ";",

          // Keywords
          Let => "let",
          Const => "const",
          Entry => "entry",
          Function => "fn",
          Return => "return",
          If => "if",
          Else => "else",
          For => "for",
          ForEach => "foreach",
          While => "while",
          Break => "break",
          Continue => "continue",
          In => "in",
          IsNot => "!",

          Import => "import",
          From => "from",
          As => "as",
          ReturnType => "->",
          Match => "match",
          FatArrow => "=>",

          // Values and types
          Value(Literal::Null) => "null",
          Value(Literal::Bool(true)) => "true",
          Value(Literal::Bool(false)) => "false",
          Value(Literal::String(s)) => return write!(f, "\"{}\"", s),
          Value(Literal::Number(n)) => return write!(f, "{}", n),
          Value(Literal::U8(n)) => return write!(f, "{}_u8", n),
          Value(Literal::U16(n)) => return write!(f, "{}_u16", n),
          Value(Literal::U32(n)) => return write!(f, "{}_u32", n),
          Value(Literal::U64(n)) => return write!(f, "{}_u64", n),
          Value(Literal::U128(n)) => return write!(f, "{}_u128", n),
          Value(Literal::U256(n)) => return write!(f, "{}_u256", n),
          
          Identifier(id) => return write!(f, "{}", id),
          Number(t) => return write!(f, "{:?}", t),

          // Types
          Bool => "bool",
          Bytes => "bytes",
          String => "string",
          Optional => "optional",
          Range => "range",
          Map => "map",
          Enum => "enum",
          Struct => "struct",
      };

      write!(f, "{}", output)
  }
>>>>>>> fa7e6d9a
}

#[derive(Debug, PartialEq, Eq, Clone)]
pub enum Token<'a> {
    // Variable / function names
    Identifier(&'a str),
    Value(Literal<'a>),

    // Namespaces
    EnterNamespace,
    ExitNamespace,

    // Types supported
    Number(NumberType),
    Bool,
    Bytes,
    String,
    Optional,
    Range,
    Map,
    Enum,

    BraceOpen,
    BraceClose,
    BracketOpen,
    BracketClose,

    Const,
    Let,
    Entry,
    Function,
    Dot,
    Comma,
    Colon,
    SemiColon,
    Return,
    If,
    Else,
    For,
    ForEach,
    While,
    Break,
    Continue,
    In,
    IsNot, // !

    ParenthesisOpen,
    ParenthesisClose,
    Struct,

    OperatorAssign,
    OperatorEquals,
    OperatorNotEquals,
    OperatorAnd,
    OperatorOr,
    OperatorGreaterThan,
    OperatorLessThan,
    OperatorGreaterOrEqual,
    OperatorLessOrEqual,

    OperatorPlus,
    OperatorMinus,
    OperatorMultiply,
    OperatorDivide,
    OperatorModulo,
    OperatorPow,
    OperatorBitwiseXor,
    OperatorBitwiseOr,
    OperatorBitwiseAnd,
    OperatorBitwiseShl,
    OperatorBitwiseShr,

    OperatorPlusAssign,
    OperatorMinusAssign,
    OperatorMultiplyAssign,
    OperatorDivideAssign,
    OperatorModuloAssign,
    OperatorPowAssign,

    OperatorBitwiseXorAssign,
    OperatorBitwiseOrAssign,
    OperatorBitwiseAndAssign,
    OperatorBitwiseShlAssign,
    OperatorBitwiseShrAssign,

    OperatorTernary,

    Import(&'a str),
    ImportAs(&'a str, &'a str),
    From,
    As,
    ReturnType,
    Match,
    FatArrow,
}

impl Token<'_> {
    pub fn value_of(s: &str) -> Option<Token> {
        use Token::*;

        Some(match s {
            "{" => BraceOpen,
            "}" => BraceClose,
            "[" => BracketOpen,
            "]" => BracketClose,

            "(" => ParenthesisOpen,
            ")" => ParenthesisClose,

            "=" => OperatorAssign,
            "==" => OperatorEquals,
            "!=" => OperatorNotEquals,
            "&&" => OperatorAnd,
            "||" => OperatorOr,
            ">" => OperatorGreaterThan,
            "<" => OperatorLessThan,
            ">=" => OperatorGreaterOrEqual,
            "<=" => OperatorLessOrEqual,

            "+" => OperatorPlus,
            "-" => OperatorMinus,
            "*" => OperatorMultiply,
            "/" => OperatorDivide,
            "%" => OperatorModulo,
            "**" => OperatorPow,
            "^" => OperatorBitwiseXor,
            "&" => OperatorBitwiseAnd,
            "|" => OperatorBitwiseOr,
            "<<" => OperatorBitwiseShl,
            ">>" => OperatorBitwiseShr,

            "+=" => OperatorPlusAssign,
            "-=" => OperatorMinusAssign,
            "*=" => OperatorMultiplyAssign,
            "/=" => OperatorDivideAssign,
            "%=" => OperatorModuloAssign,
            "**=" => OperatorPowAssign,

            "^=" => OperatorBitwiseXorAssign,
            "<<=" => OperatorBitwiseShlAssign,
            ">>=" => OperatorBitwiseShrAssign,
            "&=" => OperatorBitwiseAndAssign,
            "|=" => OperatorBitwiseOrAssign,

            "?" => OperatorTernary,

            "." => Dot,
            "," => Comma,
            ":" => Colon,
            ";" => SemiColon,

            "bool" => Bool,
            "bytes" => Bytes,
            "string" => String,
            "struct" => Struct,
            "optional" => Optional,
            "range" => Range,
            "map" => Map,
            "enum" => Enum,

            "let" => Let,

            "const" => Const,
            "entry" => Entry,
            "fn" => Function,
            
            "namespace" => EnterNamespace,
            "return" => Return,
            "if" => If,
            "else" => Else,
            "for" => For,
            "foreach" => ForEach,
            "while" => While,
            "break" => Break,
            "continue" => Continue,
            "in" => In,
            "!" => IsNot,

            "null" => Value(Literal::Null),
            "true" => Value(Literal::Bool(true)),
            "false" => Value(Literal::Bool(false)),

            "from" => From,
            "as" => As,
            "->" => ReturnType,
            "match" => Match,
            "=>" => FatArrow,

            e => Number(NumberType::value_of(e)?),
        })
    }

    pub fn accept_generic(&self) -> bool {
        use Token::*;
        matches!(self, Identifier(_) | Optional | Range | Map)
    }

    pub fn should_stop(&self) -> bool {
        use Token::*;
        match self {
            ParenthesisClose | BraceOpen | BraceClose | BracketClose => true,
            _ => false
        }
    }
    pub fn is_operator(&self) -> bool {
        use Token::*;
        match self {
            | OperatorEquals
            | OperatorNotEquals
            | OperatorAnd
            | OperatorOr
            | OperatorGreaterThan
            | OperatorLessThan
            | OperatorGreaterOrEqual
            | OperatorLessOrEqual

            | OperatorPlus
            | OperatorMinus
            | OperatorMultiply
            | OperatorDivide
            | OperatorModulo
            | OperatorPow

            | OperatorBitwiseXor
            | OperatorBitwiseOr
            | OperatorBitwiseAnd
            | OperatorBitwiseShl
            | OperatorBitwiseShr

            | OperatorPlusAssign
            | OperatorMinusAssign
            | OperatorMultiplyAssign
            | OperatorDivideAssign
            | OperatorModuloAssign
            | OperatorPowAssign

            | OperatorBitwiseXorAssign
            | OperatorBitwiseOrAssign
            | OperatorBitwiseAndAssign
            | OperatorBitwiseShlAssign
            | OperatorBitwiseShrAssign
            | OperatorAssign

            | BracketOpen
            | Dot
            | OperatorTernary
            | As => true,
            _ => false,
        }
    }

    pub fn is_type(&self) -> bool {
        use Token::*;
        match self {
            | Number(_)
            | Bool
            | String
            | Identifier(_)
            | Optional
            | Range
            | Map
            | Enum
            | Bytes
            | Struct => true,
            _ => false,
        }
    }

    pub fn is_number_type(&self) -> bool {
        use Token::*;
        match self {
            | Number(_) => true,
            _ => false,
        }
    }
}<|MERGE_RESOLUTION|>--- conflicted
+++ resolved
@@ -54,7 +54,6 @@
 }
 
 impl<'a> fmt::Display for Token<'a> {
-<<<<<<< HEAD
     fn fmt(&self, f: &mut fmt::Formatter) -> fmt::Result {
         use Token::*;
         let output = match self {
@@ -152,7 +151,7 @@
 
             // Types
             Bool => "bool",
-            Blob => "blob",
+            Bytes => "bytes",
             String => "string",
             Optional => "optional",
             Range => "range",
@@ -163,111 +162,6 @@
 
         write!(f, "{}", output)
     }
-=======
-  fn fmt(&self, f: &mut fmt::Formatter) -> fmt::Result {
-      use Token::*;
-      let output = match self {
-          // Basic symbols
-          BraceOpen => "{",
-          BraceClose => "}",
-          BracketOpen => "[",
-          BracketClose => "]",
-          ParenthesisOpen => "(",
-          ParenthesisClose => ")",
-
-          OperatorAssign => "=",
-          OperatorEquals => "==",
-          OperatorNotEquals => "!=",
-          OperatorAnd => "&&",
-          OperatorOr => "||",
-          OperatorGreaterThan => ">",
-          OperatorLessThan => "<",
-          OperatorGreaterOrEqual => ">=",
-          OperatorLessOrEqual => "<=",
-
-          OperatorPlus => "+",
-          OperatorMinus => "-",
-          OperatorMultiply => "*",
-          OperatorDivide => "/",
-          OperatorModulo => "%",
-          OperatorPow => "**",
-          OperatorBitwiseXor => "^",
-          OperatorBitwiseAnd => "&",
-          OperatorBitwiseOr => "|",
-          OperatorBitwiseShl => "<<",
-          OperatorBitwiseShr => ">>",
-
-          OperatorPlusAssign => "+=",
-          OperatorMinusAssign => "-=",
-          OperatorMultiplyAssign => "*=",
-          OperatorDivideAssign => "/=",
-          OperatorModuloAssign => "%=",
-          OperatorPowAssign => "**=",
-          OperatorBitwiseXorAssign => "^=",
-          OperatorBitwiseAndAssign => "&=",
-          OperatorBitwiseOrAssign => "|=",
-          OperatorBitwiseShlAssign => "<<=",
-          OperatorBitwiseShrAssign => ">>=",
-
-          OperatorTernary => "?",
-          Dot => ".",
-          Comma => ",",
-          Colon => ":",
-          SemiColon => ";",
-
-          // Keywords
-          Let => "let",
-          Const => "const",
-          Entry => "entry",
-          Function => "fn",
-          Return => "return",
-          If => "if",
-          Else => "else",
-          For => "for",
-          ForEach => "foreach",
-          While => "while",
-          Break => "break",
-          Continue => "continue",
-          In => "in",
-          IsNot => "!",
-
-          Import => "import",
-          From => "from",
-          As => "as",
-          ReturnType => "->",
-          Match => "match",
-          FatArrow => "=>",
-
-          // Values and types
-          Value(Literal::Null) => "null",
-          Value(Literal::Bool(true)) => "true",
-          Value(Literal::Bool(false)) => "false",
-          Value(Literal::String(s)) => return write!(f, "\"{}\"", s),
-          Value(Literal::Number(n)) => return write!(f, "{}", n),
-          Value(Literal::U8(n)) => return write!(f, "{}_u8", n),
-          Value(Literal::U16(n)) => return write!(f, "{}_u16", n),
-          Value(Literal::U32(n)) => return write!(f, "{}_u32", n),
-          Value(Literal::U64(n)) => return write!(f, "{}_u64", n),
-          Value(Literal::U128(n)) => return write!(f, "{}_u128", n),
-          Value(Literal::U256(n)) => return write!(f, "{}_u256", n),
-          
-          Identifier(id) => return write!(f, "{}", id),
-          Number(t) => return write!(f, "{:?}", t),
-
-          // Types
-          Bool => "bool",
-          Bytes => "bytes",
-          String => "string",
-          Optional => "optional",
-          Range => "range",
-          Map => "map",
-          Enum => "enum",
-          Struct => "struct",
-      };
-
-      write!(f, "{}", output)
-  }
->>>>>>> fa7e6d9a
 }
 
 #[derive(Debug, PartialEq, Eq, Clone)]
